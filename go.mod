module dns-checker

go 1.23.5

require (
<<<<<<< HEAD
	github.com/miekg/dns v1.1.66
	github.com/prometheus/client_golang v1.21.1
=======
	github.com/miekg/dns v1.1.63
	github.com/prometheus/client_golang v1.22.0
>>>>>>> 1a3210b7
	github.com/sirupsen/logrus v1.9.3
	github.com/spf13/cobra v1.9.1
	gopkg.in/yaml.v3 v3.0.1
)

require (
	github.com/beorn7/perks v1.0.1 // indirect
	github.com/cespare/xxhash/v2 v2.3.0 // indirect
	github.com/inconshreveable/mousetrap v1.1.0 // indirect
	github.com/kr/text v0.2.0 // indirect
	github.com/munnerz/goautoneg v0.0.0-20191010083416-a7dc8b61c822 // indirect
	github.com/prometheus/client_model v0.6.1 // indirect
	github.com/prometheus/common v0.62.0 // indirect
	github.com/prometheus/procfs v0.15.1 // indirect
	github.com/spf13/pflag v1.0.6 // indirect
<<<<<<< HEAD
	golang.org/x/mod v0.24.0 // indirect
	golang.org/x/net v0.39.0 // indirect
	golang.org/x/sync v0.13.0 // indirect
	golang.org/x/sys v0.32.0 // indirect
	golang.org/x/tools v0.32.0 // indirect
	google.golang.org/protobuf v1.36.1 // indirect
=======
	golang.org/x/mod v0.18.0 // indirect
	golang.org/x/net v0.33.0 // indirect
	golang.org/x/sync v0.7.0 // indirect
	golang.org/x/sys v0.30.0 // indirect
	golang.org/x/tools v0.22.0 // indirect
	google.golang.org/protobuf v1.36.5 // indirect
>>>>>>> 1a3210b7
)<|MERGE_RESOLUTION|>--- conflicted
+++ resolved
@@ -3,13 +3,8 @@
 go 1.23.5
 
 require (
-<<<<<<< HEAD
 	github.com/miekg/dns v1.1.66
-	github.com/prometheus/client_golang v1.21.1
-=======
-	github.com/miekg/dns v1.1.63
 	github.com/prometheus/client_golang v1.22.0
->>>>>>> 1a3210b7
 	github.com/sirupsen/logrus v1.9.3
 	github.com/spf13/cobra v1.9.1
 	gopkg.in/yaml.v3 v3.0.1
@@ -25,19 +20,10 @@
 	github.com/prometheus/common v0.62.0 // indirect
 	github.com/prometheus/procfs v0.15.1 // indirect
 	github.com/spf13/pflag v1.0.6 // indirect
-<<<<<<< HEAD
 	golang.org/x/mod v0.24.0 // indirect
 	golang.org/x/net v0.39.0 // indirect
 	golang.org/x/sync v0.13.0 // indirect
 	golang.org/x/sys v0.32.0 // indirect
 	golang.org/x/tools v0.32.0 // indirect
-	google.golang.org/protobuf v1.36.1 // indirect
-=======
-	golang.org/x/mod v0.18.0 // indirect
-	golang.org/x/net v0.33.0 // indirect
-	golang.org/x/sync v0.7.0 // indirect
-	golang.org/x/sys v0.30.0 // indirect
-	golang.org/x/tools v0.22.0 // indirect
 	google.golang.org/protobuf v1.36.5 // indirect
->>>>>>> 1a3210b7
 )